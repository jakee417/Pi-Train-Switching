--- conflicted
+++ resolved
@@ -444,12 +444,8 @@
 	'Relay Train Switch': RelayTrainSwitch,
 	'Servo Train Switch': ServoTrainSwitch,
 	'Spur Train Switch': SpurTrainSwitch,
-<<<<<<< HEAD
 	'Spur(i) Train Switch': InvertedSpurTrainSwitch,
 	'Relay(i) Train Switch': InvertedRelayTrainSwitch
-=======
-    'Spur(i) Train Switch': InvertedSpurTrainSwitch,
     'On/Off': OnOff,
     'onoff': OnOff,
->>>>>>> b1c3340d
 }